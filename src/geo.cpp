--- conflicted
+++ resolved
@@ -52,10 +52,7 @@
   this->params = params;
 
   meshType = params->meshType;
-<<<<<<< HEAD
-=======
   gridID = 0;
->>>>>>> 73d4af1d
   gridRank = params->rank;
   nprocPerGrid = params->nproc;
 
@@ -74,10 +71,7 @@
       // Find out which grid this process will be handling
       nprocPerGrid = params->nproc/params->nGrids;
       gridID = params->rank / nprocPerGrid;
-<<<<<<< HEAD
-=======
       gridRank = params->rank % nprocPerGrid;
->>>>>>> 73d4af1d
       readGmsh(params->oversetGrids[gridID]);
       break;
 
@@ -431,15 +425,6 @@
 
 void geo::setOversetConnectivity(void)
 {
-<<<<<<< HEAD
-  int nwall = iwall.size();
-  int nover = iover.size();
-  int ntypes = 1;           //! Number of element types in grid block
-  int nodesPerCell = 6;     //! Number of nodes per element for first element type
-
-  tioga_registergrid_data_(&gridID,&nVerts,xv.getData(),iblank.data(),&nwall,&nover,iwall.data(),iover.data(),&ntypes,&nodesPerCell,&nEles,c2v.getData());
-
-=======
   // Setup iwall, iover (nodes on wall & overset boundaries)
   iover.resize(0);
   iwall.resize(0);
@@ -469,7 +454,6 @@
 //  MPI_Finalize();
 //  exit(0);
 
->>>>>>> 73d4af1d
   tioga_preprocess_grids_();
 
   tioga_performconnectivity_();
@@ -485,11 +469,7 @@
 #ifndef _NO_MPI
   if (nprocPerGrid <= 1) return;
 
-<<<<<<< HEAD
-  if (params->rank == 0) {
-=======
   if (gridRank == 0) {
->>>>>>> 73d4af1d
     if (meshType == OVERSET_MESH)
       cout << "Geo: Grid block " << gridID << ": Matching MPI faces" << endl;
     else
@@ -497,15 +477,10 @@
   }
 
   /* --- Split MPI Processes Based Upon gridID: Create MPI_Comm for each grid --- */
-<<<<<<< HEAD
-  MPI_Comm gridComm;
-  MPI_Comm_split(MPI_COMM_WORLD, gridID, params->rank, &gridComm);
-=======
   MPI_Comm_split(MPI_COMM_WORLD, gridID, params->rank, &gridComm);
 
   MPI_Comm_rank(gridComm,&gridRank);
   MPI_Comm_size(gridComm,&nprocPerGrid);
->>>>>>> 73d4af1d
 
   // 1) Get a list of all the MPI faces on the processor
   // These will be all unassigned boundary faces (bcType == -1) - copy over to mpiEdges
@@ -612,11 +587,6 @@
   for (auto &P:procR)
     if (P==-1) FatalError("MPI face left unmatched!");
 
-<<<<<<< HEAD
-  if (params->rank == 0) cout << "Geo: All MPI faces matched!  nMpiFaces = " << nMpiFaces << endl;
-
-  MPI_Comm_free(&gridComm);
-=======
   //if (params->rank == 0)
   //cout << "rank " << params->rank << ": ";
   if (gridRank == 0)
@@ -625,7 +595,6 @@
   MPI_Barrier(gridComm);
 
   //cout << "rank " << params->rank << " leaving matchMPIFaces()" << endl;
->>>>>>> 73d4af1d
 #endif
 }
 
@@ -867,12 +836,8 @@
   getline(meshFile,str); // Clear end of line, just in case
 
   for (int i=0; i<nVerts; i++) {
-<<<<<<< HEAD
-    meshFile >> iv >> xv(i,0) >> xv(i,1) >> xv(i,2);
-=======
     meshFile >> iv >> xv(i,0) >> xv(i,1);
     if (nDims == 3) meshFile >> xv(i,2);
->>>>>>> 73d4af1d
   }
 
   /* --- Read Element Connectivity --- */
@@ -1839,12 +1804,9 @@
     gridRank = rank % nprocPerGrid;
     rank = gridRank;
     nproc = nprocPerGrid;
-<<<<<<< HEAD
-=======
 
     if (nproc <= 1) return; // No additional partitioning needed
 
->>>>>>> 73d4af1d
     if (rank == 0) cout << "Geo: Partitioning mesh block " << gridID << " across " << nprocPerGrid << " processes" << endl;
     if (rank == 0) cout << "Geo:   Number of elements in block " << gridID << " : " << nEles << endl;
   }
