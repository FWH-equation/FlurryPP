/*!
 * \file output.cpp
 * \brief Functions for solution restart & visualization data output
 *
 * \author - Jacob Crabill
 *           Aerospace Computing Laboratory (ACL)
 *           Aero/Astro Department. Stanford University
 *
 * \version 0.0.1
 *
 * Flux Reconstruction in C++ (Flurry++) Code
 * Copyright (C) 2014 Jacob Crabill.
 *
 */
#include "../include/output.hpp"

#include <iomanip>

// Used for making sub-directories
#ifndef _NO_MPI
#include <sys/types.h>
#include <sys/stat.h>
#include <unistd.h>
#include "mpi.h"
#endif

void writeData(solver *Solver, input *params)
{
  if (params->plotType == 0) {
    writeCSV(Solver,params);
  }
  else if (params->plotType == 1) {
    writeParaview(Solver,params);
  }

}

void writeCSV(solver *Solver, input *params)
{
  ofstream dataFile;
  int iter = params->iter;

  char fileNameC[100];
  string fileName = params->dataFileName;
  sprintf(fileNameC,"%s.csv.%.09d",&fileName[0],iter);

  dataFile.precision(15);
  dataFile.setf(ios_base::fixed);

  dataFile.open(fileNameC);

  // Vector of primitive variables
  vector<double> V;
  // Location of solution point
  point pt;

  // Write header:
  // x  y  z(=0)  rho  [u  v  p]
  dataFile << "x,y,z,";
  if (params->equation == ADVECTION_DIFFUSION) {
    dataFile << "rho" << endl;
  }
  else if (params->equation == NAVIER_STOKES) {
    dataFile << "rho,u,v,p" << endl;
  }

  bool plotFpts = true;

  if (plotFpts)
    Solver->extrapolateU();

  // Solution data
  for (auto& e:Solver->eles) {
    if (params->motion != 0) {
      e.updatePosSpts();
      e.updatePosFpts();
      e.setPpts();
    }
    for (uint spt=0; spt<e.getNSpts(); spt++) {
      V = e.getPrimitives(spt);
      pt = e.getPosSpt(spt);

      for (uint dim=0; dim<e.getNDims(); dim++) {
        dataFile << pt[dim] << ",";
      }
      if (e.getNDims() == 2) dataFile << "0.0,"; // output a 0 for z [2D]

      for (uint i=0; i<e.getNFields()-1; i++) {
        dataFile << V[i] << ",";
      }
      dataFile << V[e.getNFields()-1] << endl;
    }

    if (plotFpts) {
      for (uint fpt=0; fpt<e.getNFpts(); fpt++) {
        V = e.getPrimitivesFpt(fpt);
        pt = e.getPosFpt(fpt);

        for (uint dim=0; dim<e.getNDims(); dim++) {
          dataFile << pt[dim] << ",";
        }
        if (e.getNDims() == 2) dataFile << "0.0,"; // output a 0 for z [2D]

        for (uint i=0; i<e.getNFields()-1; i++) {
          dataFile << V[i] << ",";
        }
        dataFile << V[e.getNFields()-1] << endl;
      }
    }
  }

  dataFile.close();
}

void writeParaview(solver *Solver, input *params)
{
  ofstream dataFile;
  int iter = params->iter;

  char fileNameC[100];
  string fileName = params->dataFileName;

#ifndef _NO_MPI
  /* --- All processors write their solution to their own .vtu file --- */
  sprintf(fileNameC,"%s_%.09d/%s_%.09d_%d.vtu",&fileName[0],iter,&fileName[0],iter,params->rank);
#else
  /* --- Filename to write to --- */
  sprintf(fileNameC,"%s_%.09d.vtu",&fileName[0],iter);
#endif

  if (params->rank == 0)
    cout << "Writing ParaView file " << string(fileNameC) << "...  " << flush;

#ifndef _NO_MPI
  /* --- Write 'master' .pvtu file --- */
  if (params->rank == 0) {
    ofstream pVTU;
    char pvtuC[100];
    sprintf(pvtuC,"%s_%.09d.pvtu",&fileName[0],iter);

    pVTU.open(pvtuC);

    pVTU << "<?xml version=\"1.0\" ?>" << endl;
    pVTU << "<VTKFile type=\"PUnstructuredGrid\" version=\"0.1\" byte_order=\"LittleEndian\" compressor=\"vtkZLibDataCompressor\">" << endl;
    pVTU << "  <PUnstructuredGrid GhostLevel=\"1\">" << endl;
    // NOTE: Must be careful with order here [particularly of vector data], or else ParaView gets confused
    pVTU << "    <PPointData Scalars=\"Density\" Vectors=\"Velocity\" >" << endl;
    pVTU << "      <PDataArray type=\"Float32\" Name=\"Density\" />" << endl;
    if (params->equation == NAVIER_STOKES) {
      pVTU << "      <PDataArray type=\"Float32\" Name=\"Velocity\" NumberOfComponents=\"3\" />" << endl;
      pVTU << "      <PDataArray type=\"Float32\" Name=\"Pressure\" />" << endl;
      if (params->calcEntropySensor) {
        pVTU << "      <PDataArray type=\"Float32\" Name=\"EntropyErr\" />" << endl;
      }
      if (params->motion) {
        pVTU << "      <PDataArray type=\"Float32\" Name=\"GridVelocity\" NumberOfComponents=\"3\" />" << endl;
      }
    }
    pVTU << "    </PPointData>" << endl;
    pVTU << "    <PPoints>" << endl;
    pVTU << "      <PDataArray type=\"Float32\" Name=\"Points\" NumberOfComponents=\"3\" />" << endl;
    pVTU << "    </PPoints>" << endl;

    char filnameTmpC[100];
    for (int p=0; p<params->nproc; p++) {
      sprintf(filnameTmpC,"%s_%.09d/%s_%.09d_%d.vtu",&fileName[0],iter,&fileName[0],iter,p);
      pVTU << "    <Piece Source=\"" << string(filnameTmpC) << "\" />" << endl;
    }
    pVTU << "  </PUnstructuredGrid>" << endl;
    pVTU << "</VTKFile>" << endl;

    pVTU.close();

    char datadirC[100];
    char *datadir = &datadirC[0];
    sprintf(datadirC,"%s_%.09d",&fileName[0],iter);

    /* --- Master node creates a subdirectory to store .vtu files --- */
    if (params->rank == 0) {
      struct stat st = {0};
      if (stat(datadir, &st) == -1) {
        mkdir(datadir, 0755);
      }
    }
  }

  /* --- Wait for all processes to get here, otherwise there won't be a
   *     directory to put .vtus into --- */
  MPI_Barrier(MPI_COMM_WORLD);
#endif

  dataFile.open(fileNameC);
  dataFile.precision(16);

  // File header
  dataFile << "<?xml version=\"1.0\" ?>" << endl;
  dataFile << "<VTKFile type=\"UnstructuredGrid\" version=\"0.1\" byte_order=\"LittleEndian\" compressor=\"vtkZLibDataCompressor\">" << endl;
  dataFile << "	<UnstructuredGrid>" << endl;

  // If this is the initial file, need to extrapolate solution to flux points
  if (params->iter==params->initIter) Solver->extrapolateU();

  Solver->extrapolateUMpts();

  if (params->equation == NAVIER_STOKES) {
    if (params->calcEntropySensor)
      Solver->calcEntropyErr_spts();
    Solver->extrapolateSFpts();
    Solver->extrapolateSMpts();
  }

  for (auto& e:Solver->eles) {
    if (params->motion != 0) {
      e.updatePosSpts();
      e.updatePosFpts();
      e.setPpts();
    }

    // The combination of spts + fpts will be the plot points
    matrix<double> vPpts, gridVelPpts, errPpts;
    vector<point> ppts;
    e.getPrimitivesPlot(vPpts);
    if (params->motion)
      e.getGridVelPlot(gridVelPpts);
    ppts = e.getPpts();

    // Shock Capturing stuff
    double sensor;
    if(params->scFlag == 1) {
      sensor = e.getSensor();
    }

    if (params->equation == NAVIER_STOKES && params->calcEntropySensor)
      e.getEntropyErrPlot(errPpts);

    int nSubCells, nPpts;
    int nPpts1D = e.order+3;
    if (params->nDims == 2) {
      nSubCells = (e.order+2)*(e.order+2);
      nPpts = (e.order+3)*(e.order+3);
    }
    else if (params->nDims == 3) {
      nSubCells = (e.order+2)*(e.order+2)*(e.order+2);
      nPpts = (e.order+3)*(e.order+3)*(e.order+3);
    }
    else
      FatalError("Invalid dimensionality [nDims].");

    // Write cell header
    dataFile << "		<Piece NumberOfPoints=\"" << nPpts << "\" NumberOfCells=\"" << nSubCells << "\">" << endl;

    /* ==== Write out solution to file ==== */

    dataFile << "			<PointData>" << endl;

    /* --- Density --- */
    dataFile << "				<DataArray type=\"Float32\" Name=\"Density\" format=\"ascii\">" << endl;
    for(int k=0; k<nPpts; k++) {
      dataFile << vPpts(k,0) << " ";
    }
    dataFile << endl;
    dataFile << "				</DataArray>" << endl;

    if(params->scFlag == 1){
      /* --- Shock Sensor --- */
      dataFile << "				<DataArray type=\"Float32\" Name=\"Sensor\" format=\"ascii\">" << endl;
      for(int k=0; k<nPpts; k++) {
        dataFile << sensor << " ";
      }
      dataFile << endl;
      dataFile << "				</DataArray>" << endl;
    }


    if (params->equation == NAVIER_STOKES) {
      /* --- Velocity --- */
      dataFile << "				<DataArray type=\"Float32\" NumberOfComponents=\"3\" Name=\"Velocity\" format=\"ascii\">" << endl;
      for(int k=0; k<nPpts; k++) {
        dataFile << vPpts(k,1) << " " << vPpts(k,2) << " ";

        // In 2D the z-component of velocity is not stored, but Paraview needs it so write a 0.
        if(params->nDims==2) {
          dataFile << 0.0 << " ";
        }
        else {
          dataFile << vPpts(k,3) << " ";
        }
      }
      dataFile << endl;
      dataFile << "				</DataArray>" << endl;

      /* --- Pressure --- */
      dataFile << "				<DataArray type=\"Float32\" Name=\"Pressure\" format=\"ascii\">" << endl;
      for(int k=0; k<nPpts; k++) {
        dataFile << vPpts(k,params->nDims+1) << " ";
      }
      dataFile << endl;
      dataFile << "				</DataArray>" << endl;

      if (params->motion) {
        /* --- Grid Velocity --- */
        dataFile << "				<DataArray type=\"Float32\" NumberOfComponents=\"3\" Name=\"GridVelocity\" format=\"ascii\">" << endl;
        for(int k=0; k<nPpts; k++) {
          // Divide momentum components by density to obtain velocity components
          dataFile << gridVelPpts(k,0) << " " << gridVelPpts(k,1) << " ";

          // In 2D the z-component of velocity is not stored, but Paraview needs it so write a 0.
          if(params->nDims==2) {
            dataFile << 0.0 << " ";
          }
          else {
            dataFile << gridVelPpts(k,2) << " ";
          }
        }
        dataFile << endl;
        dataFile << "				</DataArray>" << endl;
      }
    }

    if (params->equation == NAVIER_STOKES && params->calcEntropySensor) {
      /* --- Entropy Error Estimate --- */
      dataFile << "				<DataArray type=\"Float32\" Name=\"EntropyErr\" format=\"ascii\">" << endl;
      for(int k=0; k<nPpts; k++) {
        dataFile << std::abs(errPpts(k)) << " ";
      }
      dataFile << endl;
      dataFile << "				</DataArray>" << endl;
    }

    /* --- End of Cell's Solution Data --- */

    dataFile << "			</PointData>" << endl;

    /* ==== Write Out Cell Points & Connectivity==== */

    /* --- Write out the plot point coordinates --- */
    dataFile << "			<Points>" << endl;
    dataFile << "				<DataArray type=\"Float32\" NumberOfComponents=\"3\" format=\"ascii\">" << endl;

    // Loop over plot points in element
    for(int k=0; k<nPpts; k++) {
      for(int l=0;l<params->nDims;l++) {
        dataFile << ppts[k][l] << " ";
      }

      // If 2D, write a 0 as the z-component
      if(params->nDims == 2) {
        dataFile << "0 ";
      }
    }

    dataFile << endl;
    dataFile << "				</DataArray>" << endl;
    dataFile << "			</Points>" << endl;

    /* --- Write out Cell data: connectivity, offsets, element types --- */
    dataFile << "			<Cells>" << endl;

    /* --- Write connectivity array --- */
    dataFile << "				<DataArray type=\"Int32\" Name=\"connectivity\" format=\"ascii\">" << endl;

    if (params->nDims == 2) {
      for (int j=0; j<nPpts1D-1; j++) {
        for (int i=0; i<nPpts1D-1; i++) {
          dataFile << j*nPpts1D     + i   << " ";
          dataFile << j*nPpts1D     + i+1 << " ";
          dataFile << (j+1)*nPpts1D + i+1 << " ";
          dataFile << (j+1)*nPpts1D + i   << " ";
          dataFile << endl;
        }
      }
    }
    else if (params->nDims == 3) {
      for (int k=0; k<nPpts1D-1; k++) {
        for (int j=0; j<nPpts1D-1; j++) {
          for (int i=0; i<nPpts1D-1; i++) {
            dataFile << i   + nPpts1D*(j   + nPpts1D*k) << " ";
            dataFile << i+1 + nPpts1D*(j   + nPpts1D*k) << " ";
            dataFile << i+1 + nPpts1D*(j+1 + nPpts1D*k) << " ";
            dataFile << i   + nPpts1D*(j+1 + nPpts1D*k) << " ";

            dataFile << i   + nPpts1D*(j   + nPpts1D*(k+1)) << " ";
            dataFile << i+1 + nPpts1D*(j   + nPpts1D*(k+1)) << " ";
            dataFile << i+1 + nPpts1D*(j+1 + nPpts1D*(k+1)) << " ";
            dataFile << i   + nPpts1D*(j+1 + nPpts1D*(k+1)) << " ";

            dataFile << endl;
          }
        }
      }
    }
    dataFile << "				</DataArray>" << endl;

    // Write cell-node offsets
    int nvPerCell;
    if (params->nDims == 2) nvPerCell = 4;
    else                    nvPerCell = 8;
    dataFile << "				<DataArray type=\"Int32\" Name=\"offsets\" format=\"ascii\">" << endl;
    for(int k=0; k<nSubCells; k++){
      dataFile << (k+1)*nvPerCell << " ";
    }
    dataFile << endl;
    dataFile << "				</DataArray>" << endl;

    // Write VTK element type
    // 5 = tri, 9 = quad, 10 = tet, 12 = hex
    int eType;
    if (params->nDims == 2) eType = 9;
    else                    eType = 12;
    dataFile << "				<DataArray type=\"UInt8\" Name=\"types\" format=\"ascii\">" << endl;
    for(int k=0; k<nSubCells; k++) {
      dataFile << eType << " ";
    }
    dataFile << endl;
    dataFile << "				</DataArray>" << endl;

    /* --- Write cell and piece footers --- */
    dataFile << "			</Cells>" << endl;
    dataFile << "		</Piece>" << endl;
  }

  /* --- Write footer of file & close --- */
  dataFile << "	</UnstructuredGrid>" << endl;
  dataFile << "</VTKFile>" << endl;

  dataFile.close();

  if (params->rank == 0) cout << "done." <<  endl;
}


void writeResidual(solver *Solver, input *params)
{
  vector<double> res(params->nFields);
  int iter = params->iter;

  if (params->resType == 3) {
    // Infinity Norm
#pragma omp parallel for
    for (uint e=0; e<Solver->eles.size(); e++) {
      auto resTmp = Solver->eles[e].getNormResidual(params->resType);
      if(checkNaN(resTmp)) FatalError("NaN Encountered in Solution Residual!");

      for (int i=0; i<params->nFields; i++)
        res[i] = max(res[i],resTmp[i]);
    }
  }
  else if (params->resType == 1 || params->resType == 2) {
    // 1-Norm or 2-Norm
#pragma omp parallel for
    for (uint e=0; e<Solver->eles.size(); e++) {
      auto resTmp = Solver->eles[e].getNormResidual(params->resType);
      if(checkNaN(resTmp)) FatalError("NaN Encountered in Solution Residual!");

      for (int i=0; i<params->nFields; i++)
        res[i] += resTmp[i];
    }
  }

#ifndef _NO_MPI
  if (params->nproc > 1) {
    if (params->resType == 3) {
      vector<double> resTmp = res;
      MPI_Reduce(resTmp.data(), res.data(), params->nFields, MPI_DOUBLE, MPI_MAX, 0,MPI_COMM_WORLD);
    }
    else if (params->resType == 1 || params->resType == 2) {
      vector<double> resTmp = res;
      MPI_Reduce(resTmp.data(), res.data(), params->nFields, MPI_DOUBLE, MPI_SUM, 0,MPI_COMM_WORLD);
    }
  }
#endif

  // If taking 2-norm, res is sum squared; take sqrt to complete
  if (params->rank == 0) {
    if (params->resType == 2) {
      for (auto& R:res) R = sqrt(R);
    }

    int colW = 16;
    cout.precision(6);
    cout.setf(ios::scientific, ios::floatfield);
    if (iter==1 || (iter/params->monitorResFreq)%25==0) {
      cout << endl;
      cout << setw(8) << left << "Iter";
      if (params->equation == ADVECTION_DIFFUSION) {
        cout << " Residual " << endl;
      }else if (params->equation == NAVIER_STOKES) {
        cout << setw(colW) << left << "rho";
        cout << setw(colW) << left << "rhoU";
        cout << setw(colW) << left << "rhoV";
        if (params->nDims == 3)
          cout << setw(colW) << left << "rhoW";
        cout << setw(colW) << left << "rhoE";
        if (params->dtType == 1)
          cout << setw(colW) << left << "deltaT";
      }
      cout << endl;
    }

    cout << setw(8) << left << iter;
    for (int i=0; i<params->nFields; i++) {
      cout << setw(colW) << left << res[i];
    }
    if (params->dtType == 1)
      cout << setw(colW) << left << params->dt;
    cout << endl;
  }
}

void writeMeshTecplot(solver* Solver, input* params)
{
  if (params->nDims == 2) return;

  ofstream dataFile;

  char fileNameC[100];
  string fileName = params->dataFileName;

  geo* Geo = Solver->Geo;

#ifndef _NO_MPI
  /* --- All processors write their solution to their own .vtu file --- */
  sprintf(fileNameC,"%s/%s_%d.plt",&fileName[0],&fileName[0],params->rank);
#else
  /* --- Filename to write to --- */
  sprintf(fileNameC,"%s.plt",&fileName[0]);
#endif

  //if (params->rank == 0)
  //  cout << "Writing Tecplot mesh file " << string(fileNameC) << "...  " << flush;
  cout << "Writing Tecplot mesh file " << string(fileNameC) << "...  " << endl;

#ifndef _NO_MPI
  /* --- Write folder for output mesh files --- */
  if (params->rank == 0) {

    char datadirC[100];
    char *datadir = &datadirC[0];
    sprintf(datadirC,"%s",&fileName[0]);

    /* --- Master node creates a subdirectory to store .vtu files --- */
    if (params->rank == 0) {
      struct stat st = {0};
      if (stat(datadir, &st) == -1) {
        mkdir(datadir, 0755);
      }
    }
  }

  /* --- Wait for all processes to get here, otherwise there won't be a
   *     directory to put .vtus into --- */
  MPI_Barrier(MPI_COMM_WORLD);
#endif

  cout << "rank " << params->rank << ": Opening file for writing" << endl;

  dataFile.open(fileNameC);
  dataFile.precision(16);

  // Count wall-boundary nodes
  int nNodesWall = Geo->iwall.size();
  // Count overset-boundary nodes
  int nNodesOver = Geo->iover.size();

  int gridID = Geo->gridID;

  cout << "nNodesWall = " << nNodesWall << ", nNodesOver = " << nNodesOver << ", gridID = " << gridID << endl;

  int nPrism = 0;
  int nNodes = Geo->nVerts;
  int nCells = Geo->nEles;
  int nHex = nCells;

  cout << "nNodes = " << nNodes << ", nEles = " << nCells << endl;

  dataFile << "# " << nPrism << " " << nHex << " " << nNodes << " " << nCells << " " << nNodesWall << " " << nNodesOver << endl;
  dataFile << "TITLE = \"" << fileName << "\"" << endl;
  dataFile << "VARIABLES = \"X\", \"Y\", \"Z\", \"bodyTag\", \"IBLANK\"" << endl;
  dataFile << "ZONE T = \"VOL_MIXED\", N=" << nNodes << ", E=" << nCells << ", ET=BRICK, F=FEPOINT" << endl;

  for (int iv=0; iv<nNodes; iv++) {
<<<<<<< HEAD
    dataFile << Geo->xv(iv,0) << " " << Geo->xv(iv,1) << " " << Geo->xv(iv,2) << " " << gridID << endl;
=======
    //cout << Geo->xv(iv,0) << " " << Geo->xv(iv,1) << " " << Geo->xv(iv,2) << " " << gridID << endl;
    dataFile << Geo->xv(iv,0) << " " << Geo->xv(iv,1) << " " << Geo->xv(iv,2) << " " << gridID << " " << Geo->iblank[iv] << endl;
>>>>>>> 73d4af1d
  }

  for (int ic=0; ic<nCells; ic++) {
    for (int j=0; j<8; j++) {
      dataFile << Geo->c2v(ic,j)+1 << " ";
    }
    dataFile << endl;
  }

  // output wall-boundary node IDs
  for (auto& iv:Geo->iwall)
    dataFile << iv+1 << endl;

  // output overset-boundary node IDs
  for (auto& iv:Geo->iover)
    dataFile << iv+1 << endl;

  dataFile.close();

  if (params->rank == 0) cout << "done." << endl;
}<|MERGE_RESOLUTION|>--- conflicted
+++ resolved
@@ -579,12 +579,8 @@
   dataFile << "ZONE T = \"VOL_MIXED\", N=" << nNodes << ", E=" << nCells << ", ET=BRICK, F=FEPOINT" << endl;
 
   for (int iv=0; iv<nNodes; iv++) {
-<<<<<<< HEAD
-    dataFile << Geo->xv(iv,0) << " " << Geo->xv(iv,1) << " " << Geo->xv(iv,2) << " " << gridID << endl;
-=======
     //cout << Geo->xv(iv,0) << " " << Geo->xv(iv,1) << " " << Geo->xv(iv,2) << " " << gridID << endl;
     dataFile << Geo->xv(iv,0) << " " << Geo->xv(iv,1) << " " << Geo->xv(iv,2) << " " << gridID << " " << Geo->iblank[iv] << endl;
->>>>>>> 73d4af1d
   }
 
   for (int ic=0; ic<nCells; ic++) {
