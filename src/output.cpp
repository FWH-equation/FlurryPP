/*!
 * \file output.cpp
 * \brief Functions for solution restart & visualization data output
 *
 * \author - Jacob Crabill
 *           Aerospace Computing Laboratory (ACL)
 *           Aero/Astro Department. Stanford University
 *
 * \version 0.0.1
 *
 * Flux Reconstruction in C++ (Flurry++) Code
 * Copyright (C) 2014 Jacob Crabill.
 *
 */
#include "../include/output.hpp"

#include <iomanip>

// Used for making sub-directories
#ifndef _NO_MPI
#include <sys/types.h>
#include <sys/stat.h>
#include <unistd.h>
#include "mpi.h"
#endif

void writeData(solver *Solver, input *params)
{
  if (params->plotType == 0) {
    writeCSV(Solver,params);
  }
  else if (params->plotType == 1) {
    writeParaview(Solver,params);
  }

}

void writeCSV(solver *Solver, input *params)
{
  ofstream dataFile;
  int iter = params->iter;

  char fileNameC[100];
  string fileName = params->dataFileName;
  sprintf(fileNameC,"%s.csv.%.09d",&fileName[0],iter);

  dataFile.precision(15);
  dataFile.setf(ios_base::fixed);

  dataFile.open(fileNameC);

  // Vector of primitive variables
  vector<double> V;
  // Location of solution point
  point pt;

  // Write header:
  // x  y  z(=0)  rho  [u  v  p]
  dataFile << "x,y,z,";
  if (params->equation == ADVECTION_DIFFUSION) {
    dataFile << "rho" << endl;
  }
  else if (params->equation == NAVIER_STOKES) {
    dataFile << "rho,u,v,p" << endl;
  }

  bool plotFpts = true;

  if (plotFpts)
    Solver->extrapolateU();

  // Solution data
  for (auto& e:Solver->eles) {
    if (params->motion != 0) {
      e.updatePosSpts();
      e.updatePosFpts();
      e.setPpts();
    }
    for (uint spt=0; spt<e.getNSpts(); spt++) {
      V = e.getPrimitives(spt);
      pt = e.getPosSpt(spt);

      for (uint dim=0; dim<e.getNDims(); dim++) {
        dataFile << pt[dim] << ",";
      }
      if (e.getNDims() == 2) dataFile << "0.0,"; // output a 0 for z [2D]

      for (uint i=0; i<e.getNFields()-1; i++) {
        dataFile << V[i] << ",";
      }
      dataFile << V[e.getNFields()-1] << endl;
    }

    if (plotFpts) {
      for (uint fpt=0; fpt<e.getNFpts(); fpt++) {
        V = e.getPrimitivesFpt(fpt);
        pt = e.getPosFpt(fpt);

        for (uint dim=0; dim<e.getNDims(); dim++) {
          dataFile << pt[dim] << ",";
        }
        if (e.getNDims() == 2) dataFile << "0.0,"; // output a 0 for z [2D]

        for (uint i=0; i<e.getNFields()-1; i++) {
          dataFile << V[i] << ",";
        }
        dataFile << V[e.getNFields()-1] << endl;
      }
    }
  }

  dataFile.close();
}

void writeParaview(solver *Solver, input *params)
{
  ofstream dataFile;
  int iter = params->iter;

  char fileNameC[100];
  string fileName = params->dataFileName;

#ifndef _NO_MPI
  /* --- All processors write their solution to their own .vtu file --- */
  sprintf(fileNameC,"%s_%.09d/%s_%.09d_%d.vtu",&fileName[0],iter,&fileName[0],iter,params->rank);
#else
  /* --- Filename to write to --- */
  sprintf(fileNameC,"%s_%.09d.vtu",&fileName[0],iter);
#endif

  if (params->rank == 0)
    cout << "Writing ParaView file " << string(fileNameC) << "...  " << flush;

#ifndef _NO_MPI
  /* --- Write 'master' .pvtu file --- */
  if (params->rank == 0) {
    ofstream pVTU;
    char pvtuC[100];
    sprintf(pvtuC,"%s_%.09d.pvtu",&fileName[0],iter);

    pVTU.open(pvtuC);

    pVTU << "<?xml version=\"1.0\" ?>" << endl;
    pVTU << "<VTKFile type=\"PUnstructuredGrid\" version=\"0.1\" byte_order=\"LittleEndian\" compressor=\"vtkZLibDataCompressor\">" << endl;
    pVTU << "  <PUnstructuredGrid GhostLevel=\"1\">" << endl;
    // NOTE: Must be careful with order here [particularly of vector data], or else ParaView gets confused
    pVTU << "    <PPointData Scalars=\"Density\" Vectors=\"Velocity\" >" << endl;
    pVTU << "      <PDataArray type=\"Float32\" Name=\"Density\" />" << endl;
    if (params->equation == NAVIER_STOKES) {
      pVTU << "      <PDataArray type=\"Float32\" Name=\"Velocity\" NumberOfComponents=\"3\" />" << endl;
      pVTU << "      <PDataArray type=\"Float32\" Name=\"Pressure\" />" << endl;
      if (params->calcEntropySensor) {
        pVTU << "      <PDataArray type=\"Float32\" Name=\"EntropyErr\" />" << endl;
      }
      if (params->motion) {
        pVTU << "      <PDataArray type=\"Float32\" Name=\"GridVelocity\" NumberOfComponents=\"3\" />" << endl;
      }
    }
    pVTU << "    </PPointData>" << endl;
    pVTU << "    <PPoints>" << endl;
    pVTU << "      <PDataArray type=\"Float32\" Name=\"Points\" NumberOfComponents=\"3\" />" << endl;
    pVTU << "    </PPoints>" << endl;

    char filnameTmpC[100];
    for (int p=0; p<params->nproc; p++) {
      sprintf(filnameTmpC,"%s_%.09d/%s_%.09d_%d.vtu",&fileName[0],iter,&fileName[0],iter,p);
      pVTU << "    <Piece Source=\"" << string(filnameTmpC) << "\" />" << endl;
    }
    pVTU << "  </PUnstructuredGrid>" << endl;
    pVTU << "</VTKFile>" << endl;

    pVTU.close();

    char datadirC[100];
    char *datadir = &datadirC[0];
    sprintf(datadirC,"%s_%.09d",&fileName[0],iter);

    /* --- Master node creates a subdirectory to store .vtu files --- */
    if (params->rank == 0) {
      struct stat st = {0};
      if (stat(datadir, &st) == -1) {
        mkdir(datadir, 0755);
      }
    }
  }

  /* --- Wait for all processes to get here, otherwise there won't be a
   *     directory to put .vtus into --- */
  MPI_Barrier(MPI_COMM_WORLD);
#endif

  dataFile.open(fileNameC);
  dataFile.precision(16);

  // File header
  dataFile << "<?xml version=\"1.0\" ?>" << endl;
  dataFile << "<VTKFile type=\"UnstructuredGrid\" version=\"0.1\" byte_order=\"LittleEndian\" compressor=\"vtkZLibDataCompressor\">" << endl;
  dataFile << "	<UnstructuredGrid>" << endl;

  // If this is the initial file, need to extrapolate solution to flux points
  if (params->iter==params->initIter) Solver->extrapolateU();

  Solver->extrapolateUMpts();

  if (params->equation == NAVIER_STOKES) {
    if (params->calcEntropySensor)
      Solver->calcEntropyErr_spts();
    Solver->extrapolateSFpts();
    Solver->extrapolateSMpts();
  }

  for (auto& e:Solver->eles) {
    if (params->motion != 0) {
      e.updatePosSpts();
      e.updatePosFpts();
      e.setPpts();
    }

    // The combination of spts + fpts will be the plot points
    matrix<double> vPpts, gridVelPpts, errPpts;
    vector<point> ppts;
    e.getPrimitivesPlot(vPpts);
    if (params->motion)
      e.getGridVelPlot(gridVelPpts);
    ppts = e.getPpts();

    // Shock Capturing stuff
    double sensor;
    if(params->scFlag == 1) {
      sensor = e.getSensor();
    }

    if (params->equation == NAVIER_STOKES && params->calcEntropySensor)
      e.getEntropyErrPlot(errPpts);

    int nSubCells, nPpts;
    int nPpts1D = e.order+3;
    if (params->nDims == 2) {
      nSubCells = (e.order+2)*(e.order+2);
      nPpts = (e.order+3)*(e.order+3);
    }
    else if (params->nDims == 3) {
      nSubCells = (e.order+2)*(e.order+2)*(e.order+2);
      nPpts = (e.order+3)*(e.order+3)*(e.order+3);
    }
    else
      FatalError("Invalid dimensionality [nDims].");

    // Write cell header
    dataFile << "		<Piece NumberOfPoints=\"" << nPpts << "\" NumberOfCells=\"" << nSubCells << "\">" << endl;

    /* ==== Write out solution to file ==== */

    dataFile << "			<PointData>" << endl;

    /* --- Density --- */
    dataFile << "				<DataArray type=\"Float32\" Name=\"Density\" format=\"ascii\">" << endl;
    for(int k=0; k<nPpts; k++) {
      dataFile << vPpts(k,0) << " ";
    }
    dataFile << endl;
    dataFile << "				</DataArray>" << endl;

    if(params->scFlag == 1){
      /* --- Shock Sensor --- */
      dataFile << "				<DataArray type=\"Float32\" Name=\"Sensor\" format=\"ascii\">" << endl;
      for(int k=0; k<nPpts; k++) {
        dataFile << sensor << " ";
      }
      dataFile << endl;
      dataFile << "				</DataArray>" << endl;
    }


    if (params->equation == NAVIER_STOKES) {
      /* --- Velocity --- */
      dataFile << "				<DataArray type=\"Float32\" NumberOfComponents=\"3\" Name=\"Velocity\" format=\"ascii\">" << endl;
      for(int k=0; k<nPpts; k++) {
        dataFile << vPpts(k,1) << " " << vPpts(k,2) << " ";

        // In 2D the z-component of velocity is not stored, but Paraview needs it so write a 0.
        if(params->nDims==2) {
          dataFile << 0.0 << " ";
        }
        else {
          dataFile << vPpts(k,3) << " ";
        }
      }
      dataFile << endl;
      dataFile << "				</DataArray>" << endl;

      /* --- Pressure --- */
      dataFile << "				<DataArray type=\"Float32\" Name=\"Pressure\" format=\"ascii\">" << endl;
      for(int k=0; k<nPpts; k++) {
        dataFile << vPpts(k,params->nDims+1) << " ";
      }
      dataFile << endl;
      dataFile << "				</DataArray>" << endl;

      if (params->motion) {
        /* --- Grid Velocity --- */
        dataFile << "				<DataArray type=\"Float32\" NumberOfComponents=\"3\" Name=\"GridVelocity\" format=\"ascii\">" << endl;
        for(int k=0; k<nPpts; k++) {
          // Divide momentum components by density to obtain velocity components
          dataFile << gridVelPpts(k,0) << " " << gridVelPpts(k,1) << " ";

          // In 2D the z-component of velocity is not stored, but Paraview needs it so write a 0.
          if(params->nDims==2) {
            dataFile << 0.0 << " ";
          }
          else {
            dataFile << gridVelPpts(k,2) << " ";
          }
        }
        dataFile << endl;
        dataFile << "				</DataArray>" << endl;
      }
    }

    if (params->equation == NAVIER_STOKES && params->calcEntropySensor) {
      /* --- Entropy Error Estimate --- */
      dataFile << "				<DataArray type=\"Float32\" Name=\"EntropyErr\" format=\"ascii\">" << endl;
      for(int k=0; k<nPpts; k++) {
        dataFile << std::abs(errPpts(k)) << " ";
      }
      dataFile << endl;
      dataFile << "				</DataArray>" << endl;
    }

    /* --- End of Cell's Solution Data --- */

    dataFile << "			</PointData>" << endl;

    /* ==== Write Out Cell Points & Connectivity==== */

    /* --- Write out the plot point coordinates --- */
    dataFile << "			<Points>" << endl;
    dataFile << "				<DataArray type=\"Float32\" NumberOfComponents=\"3\" format=\"ascii\">" << endl;

    // Loop over plot points in element
    for(int k=0; k<nPpts; k++) {
      for(int l=0;l<params->nDims;l++) {
        dataFile << ppts[k][l] << " ";
      }

      // If 2D, write a 0 as the z-component
      if(params->nDims == 2) {
        dataFile << "0 ";
      }
    }

    dataFile << endl;
    dataFile << "				</DataArray>" << endl;
    dataFile << "			</Points>" << endl;

    /* --- Write out Cell data: connectivity, offsets, element types --- */
    dataFile << "			<Cells>" << endl;

    /* --- Write connectivity array --- */
    dataFile << "				<DataArray type=\"Int32\" Name=\"connectivity\" format=\"ascii\">" << endl;

    if (params->nDims == 2) {
      for (int j=0; j<nPpts1D-1; j++) {
        for (int i=0; i<nPpts1D-1; i++) {
          dataFile << j*nPpts1D     + i   << " ";
          dataFile << j*nPpts1D     + i+1 << " ";
          dataFile << (j+1)*nPpts1D + i+1 << " ";
          dataFile << (j+1)*nPpts1D + i   << " ";
          dataFile << endl;
        }
      }
    }
    else if (params->nDims == 3) {
      for (int k=0; k<nPpts1D-1; k++) {
        for (int j=0; j<nPpts1D-1; j++) {
          for (int i=0; i<nPpts1D-1; i++) {
            dataFile << i   + nPpts1D*(j   + nPpts1D*k) << " ";
            dataFile << i+1 + nPpts1D*(j   + nPpts1D*k) << " ";
            dataFile << i+1 + nPpts1D*(j+1 + nPpts1D*k) << " ";
            dataFile << i   + nPpts1D*(j+1 + nPpts1D*k) << " ";

            dataFile << i   + nPpts1D*(j   + nPpts1D*(k+1)) << " ";
            dataFile << i+1 + nPpts1D*(j   + nPpts1D*(k+1)) << " ";
            dataFile << i+1 + nPpts1D*(j+1 + nPpts1D*(k+1)) << " ";
            dataFile << i   + nPpts1D*(j+1 + nPpts1D*(k+1)) << " ";

            dataFile << endl;
          }
        }
      }
    }
    dataFile << "				</DataArray>" << endl;

    // Write cell-node offsets
    int nvPerCell;
    if (params->nDims == 2) nvPerCell = 4;
    else                    nvPerCell = 8;
    dataFile << "				<DataArray type=\"Int32\" Name=\"offsets\" format=\"ascii\">" << endl;
    for(int k=0; k<nSubCells; k++){
      dataFile << (k+1)*nvPerCell << " ";
    }
    dataFile << endl;
    dataFile << "				</DataArray>" << endl;

    // Write VTK element type
    // 5 = tri, 9 = quad, 10 = tet, 12 = hex
    int eType;
    if (params->nDims == 2) eType = 9;
    else                    eType = 12;
    dataFile << "				<DataArray type=\"UInt8\" Name=\"types\" format=\"ascii\">" << endl;
    for(int k=0; k<nSubCells; k++) {
      dataFile << eType << " ";
    }
    dataFile << endl;
    dataFile << "				</DataArray>" << endl;

    /* --- Write cell and piece footers --- */
    dataFile << "			</Cells>" << endl;
    dataFile << "		</Piece>" << endl;
  }

  /* --- Write footer of file & close --- */
  dataFile << "	</UnstructuredGrid>" << endl;
  dataFile << "</VTKFile>" << endl;

  dataFile.close();

  if (params->rank == 0) cout << "done." <<  endl;
}


void writeResidual(solver *Solver, input *params)
{
  vector<double> res(params->nFields);
  int iter = params->iter;

  if (params->resType == 3) {
    // Infinity Norm
#pragma omp parallel for
    for (uint e=0; e<Solver->eles.size(); e++) {
      auto resTmp = Solver->eles[e].getNormResidual(params->resType);
      if(checkNaN(resTmp)) FatalError("NaN Encountered in Solution Residual!");

      for (int i=0; i<params->nFields; i++)
        res[i] = max(res[i],resTmp[i]);
    }
  }
  else if (params->resType == 1 || params->resType == 2) {
    // 1-Norm or 2-Norm
#pragma omp parallel for
    for (uint e=0; e<Solver->eles.size(); e++) {
      auto resTmp = Solver->eles[e].getNormResidual(params->resType);
      if(checkNaN(resTmp)) FatalError("NaN Encountered in Solution Residual!");

      for (int i=0; i<params->nFields; i++)
        res[i] += resTmp[i];
    }
  }

#ifndef _NO_MPI
  if (params->nproc > 1) {
    if (params->resType == 3) {
      vector<double> resTmp = res;
      MPI_Reduce(resTmp.data(), res.data(), params->nFields, MPI_DOUBLE, MPI_MAX, 0,MPI_COMM_WORLD);
    }
    else if (params->resType == 1 || params->resType == 2) {
      vector<double> resTmp = res;
      MPI_Reduce(resTmp.data(), res.data(), params->nFields, MPI_DOUBLE, MPI_SUM, 0,MPI_COMM_WORLD);
    }
  }
#endif

  // If taking 2-norm, res is sum squared; take sqrt to complete
  if (params->rank == 0) {
    if (params->resType == 2) {
      for (auto& R:res) R = sqrt(R);
    }

    int colW = 16;
    cout.precision(6);
    cout.setf(ios::scientific, ios::floatfield);
    if (iter==1 || (iter/params->monitorResFreq)%25==0) {
      cout << endl;
      cout << setw(8) << left << "Iter";
      if (params->equation == ADVECTION_DIFFUSION) {
        cout << " Residual " << endl;
      }else if (params->equation == NAVIER_STOKES) {
        cout << setw(colW) << left << "rho";
        cout << setw(colW) << left << "rhoU";
        cout << setw(colW) << left << "rhoV";
        if (params->nDims == 3)
          cout << setw(colW) << left << "rhoW";
        cout << setw(colW) << left << "rhoE";
        if (params->dtType == 1)
          cout << setw(colW) << left << "deltaT";
      }
      cout << endl;
    }

    cout << setw(8) << left << iter;
    for (int i=0; i<params->nFields; i++) {
      cout << setw(colW) << left << res[i];
    }
    if (params->dtType == 1)
      cout << setw(colW) << left << params->dt;
    cout << endl;
  }
}

void writeMeshTecplot(solver* Solver, input* params)
{
  if (params->nDims == 2) return;

  ofstream dataFile;

  char fileNameC[100];
  string fileName = params->dataFileName;

  geo* Geo = Solver->Geo;

#ifndef _NO_MPI
  /* --- All processors write their solution to their own .vtu file --- */
  sprintf(fileNameC,"%s/%s_%d.plt",&fileName[0],&fileName[0],params->rank);
#else
  /* --- Filename to write to --- */
<<<<<<< HEAD
  sprintf(fileNameC,"%s.plt",&fileName[0],iter);
=======
  sprintf(fileNameC,"%s_.plt",&fileName[0]);
>>>>>>> a942a4c6
#endif

  //if (params->rank == 0)
  //  cout << "Writing Tecplot mesh file " << string(fileNameC) << "...  " << flush;
  cout << "Writing Tecplot mesh file " << string(fileNameC) << "...  " << endl;

#ifndef _NO_MPI
  /* --- Write folder for output mesh files --- */
  if (params->rank == 0) {

    char datadirC[100];
    char *datadir = &datadirC[0];
    sprintf(datadirC,"%s",&fileName[0]);

    /* --- Master node creates a subdirectory to store .vtu files --- */
    if (params->rank == 0) {
      struct stat st = {0};
      if (stat(datadir, &st) == -1) {
        mkdir(datadir, 0755);
      }
    }
  }

  /* --- Wait for all processes to get here, otherwise there won't be a
   *     directory to put .vtus into --- */
  MPI_Barrier(MPI_COMM_WORLD);
#endif

  cout << "Opening file for writing" << endl;

  dataFile.open(fileNameC);
  dataFile.precision(16);

  // Count wall-boundary nodes
  int nNodesWall = Geo->iwall.size();
  // Count overset-boundary nodes
  int nNodesOver = Geo->iover.size();

  int gridID = Geo->gridID;

  cout << "nNodesWall = " << nNodesWall << ", nNodesOver = " << nNodesOver << ", gridID = " << gridID << endl;

  int nPrism = 0;
  int nNodes = Geo->nVerts;
  int nCells = Geo->nEles;
  int nHex = nCells;

  cout << "nNodes = " << nNodes << ", nEles = " << nCells << endl;

  dataFile << "# " << nPrism << " " << nHex << " " << nNodes << " " << nCells << " " << nNodesWall << " " << nNodesOver << endl;
  dataFile << "TITLE = \"" << fileName << "\"" << endl;
  dataFile << "VARIABLES = \"X\", \"Y\", \"Z\", \"bodyTag\", \"IBLANK\"" << endl;
  dataFile << "ZONE T = \"VOL_MIXED\", N=" << nNodes << ", E=" << nCells << ", ET=BRICK, F=FEPOINT" << endl;

  for (int iv=0; iv<nNodes; iv++) {
    //cout << Geo->xv(iv,0) << " " << Geo->xv(iv,1) << " " << Geo->xv(iv,2) << " " << gridID << endl;
    dataFile << Geo->xv(iv,0) << " " << Geo->xv(iv,1) << " " << Geo->xv(iv,2) << " " << gridID << " " << Geo->iblank[iv] << endl;
  }

  for (int ic=0; ic<nCells; ic++) {
    for (int j=0; j<8; j++) {
      dataFile << Geo->c2v(ic,j)+1 << " ";
    }
    dataFile << endl;
  }

  // output wall-boundary node IDs
  for (auto& iv:Geo->iwall)
    dataFile << iv+1 << endl;

  // output overset-boundary node IDs
  for (auto& iv:Geo->iover)
    dataFile << iv+1 << endl;

  dataFile.close();

  if (params->rank == 0) cout << "done." << endl;
}<|MERGE_RESOLUTION|>--- conflicted
+++ resolved
@@ -523,11 +523,7 @@
   sprintf(fileNameC,"%s/%s_%d.plt",&fileName[0],&fileName[0],params->rank);
 #else
   /* --- Filename to write to --- */
-<<<<<<< HEAD
-  sprintf(fileNameC,"%s.plt",&fileName[0],iter);
-=======
-  sprintf(fileNameC,"%s_.plt",&fileName[0]);
->>>>>>> a942a4c6
+  sprintf(fileNameC,"%s.plt",&fileName[0]);
 #endif
 
   //if (params->rank == 0)
