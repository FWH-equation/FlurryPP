--- conflicted
+++ resolved
@@ -198,17 +198,13 @@
     e.getGridVelPlot(gridVelPpts);
     ppts = e.getPpts();
 
-<<<<<<< HEAD
     // Shock Capturing stuff
     double sensor;
-    if(params->scFlag == 1){
+    if(params->scFlag == 1) {
         sensor = e.getSensor();
     }
 
-    if (params->equation == NAVIER_STOKES)
-=======
     if (params->equation == NAVIER_STOKES && params->calcEntropySensor)
->>>>>>> 1d5fa9c7
       e.getEntropyErrPlot(errPpts);
 
     int nSubCells = (e.order+2)*(e.order+2);
@@ -231,13 +227,13 @@
     dataFile << "				</DataArray>" << endl;
 
     if(params->scFlag == 1){
-        /* --- Shock Sensor --- */
-        dataFile << "				<DataArray type=\"Float32\" Name=\"Sensor\" format=\"ascii\">" << endl;
-        for(int k=0; k<nPpts; k++) {
-          dataFile << sensor << " ";
-        }
-        dataFile << endl;
-        dataFile << "				</DataArray>" << endl;
+      /* --- Shock Sensor --- */
+      dataFile << "				<DataArray type=\"Float32\" Name=\"Sensor\" format=\"ascii\">" << endl;
+      for(int k=0; k<nPpts; k++) {
+        dataFile << sensor << " ";
+      }
+      dataFile << endl;
+      dataFile << "				</DataArray>" << endl;
     }
 
 
