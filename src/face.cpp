--- conflicted
+++ resolved
@@ -164,55 +164,50 @@
 
 void face::calcViscousFlux(void)
 {
-<<<<<<< HEAD
   if (params->equation == NAVIER_STOKES) {
+    for (int fpt=0; fpt<nFptsL; fpt++) {
+      // Calculate discontinuous viscous flux at flux points
+      viscousFlux(UL[fpt], gradUL[fpt], tempFL, params);
+      viscousFlux(UR[fpt], gradUR[fpt], tempFR, params);
+
+      // Calculte common viscous flux at flux points
+      //ldgFlux(UL[i], UR[i], tempFL, tempFL, Fn[i], params);
+
+      double penFact = params->penFact;
+      if ( normL(fpt,0)+normL(fpt,1) < 0 )
+        penFact = -params->penFact;
+
+      double normX = normL(fpt,0);
+      double normY = normL(fpt,1);
+
+      matrix<double> Fc(nDims,nFields);
+      for(int k=0; k<nFields; k++) {
+        Fc(0,k) = 0.5*(tempFL(0,k) + tempFR(0,k)) + penFact*normX*( normX*(tempFL(0,k) - tempFR(0,k)) + normY*(tempFL(1,k) - tempFR(1,k)) ) + params->tau*normX*(UL(fpt,k) - UR(fpt,k));
+        Fc(1,k) = 0.5*(tempFL(1,k) + tempFR(1,k)) + penFact*normY*( normX*(tempFL(0,k) - tempFR(0,k)) + normY*(tempFL(1,k) - tempFR(1,k)) ) + params->tau*normY*(UL(fpt,k) - UR(fpt,k));
+      }
+
+      // calculate normal flux from discontinuous solution at flux points
+      for(int k=0; k<nFields; k++)
+        Fn(fpt,k) += Fc(0,k)*normL(fpt,0) + Fc(1,k)*normL(fpt,1);
+
+    }
+
+    // Transform normal flux using edge Jacobian and put into ele's memory
     for (int i=0; i<nFptsL; i++) {
-      // Calculate discontinuous viscous flux at flux points
-      viscousFlux(UL[i], gradUL[i], tempFL, params);
-      viscousFlux(UR[i], gradUR[i], tempFR, params);
-
-      // Calculte common viscous flux at flux points
-      ldgFlux(UL[i], UR[i], gradUL[i], gradUR[i], Fn[i], params);
+      for (int j=0; j<nFields; j++)
+        FnL[i][j] =  Fn(i,j)*dAL[i];
     }
   }
   else if (params->equation == ADVECTION_DIFFUSION) {
-    for (int i=0; i<nFptsL; i++) {
-      viscousFluxAD(gradUL[i], tempFL, params);
-      viscousFluxAD(gradUR[i], tempFR, params);
-    }
-=======
-  for (int fpt=0; fpt<nFptsL; fpt++) {
-    // Calculate discontinuous viscous flux at flux points
-    viscousFlux(UL[fpt], gradUL[fpt], tempFL, params);
-    viscousFlux(UR[fpt], gradUR[fpt], tempFR, params);
-
-    // Calculte common viscous flux at flux points
-    //ldgFlux(UL[i], UR[i], tempFL, tempFL, Fn[i], params);
-
-    double penFact = params->penFact;
-    if ( normL(fpt,0)+normL(fpt,1) < 0 )
-      penFact = -params->penFact;
-
-    double normX = normL(fpt,0);
-    double normY = normL(fpt,1);
-
-    matrix<double> Fc(nDims,nFields);
-    for(int k=0; k<nFields; k++) {
-      Fc(0,k) = 0.5*(tempFL(0,k) + tempFR(0,k)) + penFact*normX*( normX*(tempFL(0,k) - tempFR(0,k)) + normY*(tempFL(1,k) - tempFR(1,k)) ) + params->tau*normX*(UL(fpt,k) - UR(fpt,k));
-      Fc(1,k) = 0.5*(tempFL(1,k) + tempFR(1,k)) + penFact*normY*( normX*(tempFL(0,k) - tempFR(0,k)) + normY*(tempFL(1,k) - tempFR(1,k)) ) + params->tau*normY*(UL(fpt,k) - UR(fpt,k));
-    }
-
-    // calculate normal flux from discontinuous solution at flux points
-    for(int k=0; k<nFields; k++)
-      Fn(fpt,k) += Fc(0,k)*normL(fpt,0) + Fc(1,k)*normL(fpt,1);
-
-  }
-
-  // Transform normal flux using edge Jacobian and put into ele's memory
-  for (int i=0; i<nFptsL; i++) {
-    for (int j=0; j<nFields; j++)
-      FnL[i][j] =  Fn(i,j)*dAL[i];
->>>>>>> b0e78404
+    for (int fpt=0; fpt<nFptsL; fpt++) {
+      viscousFluxAD(gradUL[fpt], tempFL, params);
+      viscousFluxAD(gradUR[fpt], tempFR, params);
+
+      double tempFn[1];
+      centralFlux(tempFL, tempFR, normL[fpt], tempFn, params);
+
+      Fn(fpt,0) += tempFn[0];
+    }
   }
 
   this->setRightStateFlux();
