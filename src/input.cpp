/*!
 * \file input.cpp
 * \brief Class to read & store simulation parameters from file
 * \author - Jacob Crabill
 *           Aerospace Computing Laboratory (ACL)
 *           Aero/Astro Department. Stanford University
 *
 * \version 0.0.1
 *
 * Fux Reconstruction in C++ (Flurry++) Code
 * Copyright (C) 2014 Jacob Crabill.
 *
 */

#include "../include/input.hpp"

#include <algorithm>
#include <fstream>
#include <sstream>
#include <string>
#include <stdio.h>

fileReader::fileReader()
{

}

fileReader::fileReader(string fileName)
{
  this->fileName = fileName;
}

fileReader::~fileReader()
{
  if (optFile.is_open()) optFile.close();
}

void fileReader::setFile(string fileName)
{
  this->fileName = fileName;
}

void fileReader::openFile(void)
{
  optFile.open(fileName.c_str(), ifstream::in);
}

void fileReader::closeFile()
{
  optFile.close();
}

template<typename T>
void fileReader::getScalarValue(string optName, T &opt, T defaultVal)
{
  string str, optKey;

  openFile();

  if (!optFile.is_open() || !getline(optFile,str)) {
    optFile.open(fileName.c_str());
    if (!optFile.is_open())
      FatalError("Cannont open input file for reading.");
  }

  // Rewind to the start of the file
  optFile.seekg(0,optFile.beg);

  // Search for the given option string
  while (getline(optFile,str)) {
    // Remove any leading whitespace & see if first word is the input option
    stringstream ss;
    ss.str(str);
    ss >> optKey;
    if (optKey.compare(optName)==0) {
      if (!(ss >> opt)) {
        // This could happen if, for example, trying to assign a string to a double
        cout << "WARNING: Unable to assign value to option " << optName << endl;
        cout << "Using default value of " << defaultVal << " instead." << endl;
        opt = defaultVal;
      }

      closeFile();
      return;
    }
  }

  opt = defaultVal;
  closeFile();
}

template<typename T>
void fileReader::getScalarValue(string optName, T &opt)
{
  string str, optKey;

  openFile();

  if (!optFile.is_open()) {
    optFile.open(fileName.c_str());
    if (!optFile.is_open())
      FatalError("Cannont open input file for reading.");
  }

  // Rewind to the start of the file
  optFile.seekg(0,optFile.beg);

  // Search for the given option string
  while (getline(optFile,str)) {
    // Remove any leading whitespace & see if first word is the input option
    stringstream ss;
    ss.str(str);
    ss >> optKey;
    if (optKey.compare(optName)==0) {
      if (!(ss >> opt)) {
        // This could happen if, for example, trying to assign a string to a double
        cerr << "WARNING: Unable to assign value to option " << optName << endl;
        string errMsg = "Required option not set: " + optName;
        FatalError(errMsg.c_str())
      }

      closeFile();
      return;
    }
  }

  // Option was not found; throw error & exit
  string errMsg = "Required option not found: " + optName;
  FatalError(errMsg.c_str());
}

template<typename T, typename U>
void fileReader::getMap(string optName, map<T,U> &opt) {
  string str, optKey;
  T tmpT;
  U tmpU;
  bool found;

  openFile();

  if (!optFile.is_open()) {
    optFile.open(fileName.c_str());
    if (!optFile.is_open())
      FatalError("Cannont open input file for reading.");
  }

  // Rewind to the start of the file
  optFile.seekg(0,optFile.beg);

  // Search for the given option string
  while (getline(optFile,str)) {
    // Remove any leading whitespace & see if first word is the input option
    stringstream ss;
    ss.str(str);
    ss >> optKey;
    if (optKey.compare(optName)==0) {
      found = true;
      if (!(ss >> tmpT >> tmpU)) {
        // This could happen if, for example, trying to assign a string to a double
        cerr << "WARNING: Unable to assign value to option " << optName << endl;
        string errMsg = "Required option not set: " + optName;
        FatalError(errMsg.c_str())
      }

      opt[tmpT] = tmpU;
      optKey = "";
    }
  }

  if (!found) {
    // Option was not found; throw error & exit
    string errMsg = "Required option not found: " + optName;
    FatalError(errMsg.c_str());
  }

  closeFile();
}

template<typename T>
void fileReader::getVectorValue(string optName, vector<T> &opt)
{
  string str, optKey;

  openFile();

  if (!optFile.is_open()) {
    optFile.open(fileName.c_str());
    if (!optFile.is_open())
      FatalError("Cannont open input file for reading.");
  }

  // Rewind to the start of the file
  optFile.seekg(0,optFile.beg);

  // Search for the given option string
  while (getline(optFile,str)) {
    // Remove any leading whitespace & see if first word is the input option
    stringstream ss;
    ss.str(str);
    ss >> optKey;
    if (optKey.compare(optName)==0) {
      int nVals;
      if (!(ss >> nVals)) {
        // This could happen if, for example, trying to assign a string to a double
        cerr << "WARNING: Unable to read number of entries for vector option " << optName << endl;
        string errMsg = "Required option not set: " + optName;
        FatalError(errMsg.c_str());
      }

      opt.resize(nVals);
      for (int i=0; i<nVals; i++) {
        if (!(ss >> opt[i])) {
          cerr << "WARNING: Unable to assign all values to vector option " << optName << endl;
          string errMsg = "Required option not set: " + optName;
          FatalError(errMsg.c_str())
        }
      }

      closeFile();
      return;
    }
  }

  // Option was not found; throw error & exit
  string errMsg = "Required option not found: " + optName;
  FatalError(errMsg.c_str());
}

input::input()
{

}

void input::readInputFile(char *filename)
{
  /* --- Open Input File --- */
  string fName;
  fName.assign(filename);

  opts.setFile(fName);

  /* --- Read input file & store all simulation parameters --- */

  opts.getScalarValue("equation",equation,1);
  opts.getScalarValue("icType",icType,0);
  if (equation==ADVECTION_DIFFUSION) {
    opts.getScalarValue("advectVx",advectVx,1.);
    opts.getScalarValue("advectVy",advectVy,1.);
    opts.getScalarValue("advectVz",advectVz,0.);
    opts.getScalarValue("diffD",diffD,1.);
    opts.getScalarValue("lambda",lambda,1.);
    nFields = 1;
  }
  else if (equation==NAVIER_STOKES) {
    opts.getScalarValue("gamma",gamma,1.4);
    opts.getScalarValue("RGas",RGas,286.9);
    opts.getScalarValue("rhoBound",rhoBound,1.);
    opts.getScalarValue("uBound",uBound,.2);
    opts.getScalarValue("vBound",vBound,0.);
    opts.getScalarValue("wBound",wBound,0.);
    opts.getScalarValue("pBound",pBound,.7142857143);
    opts.getScalarValue("TBound",TBound,300.);
    opts.getScalarValue("TWall",TWall,300.);
    opts.getScalarValue("entropySensor",calcEntropySensor,false);
    opts.getScalarValue("slipPenalty",slipPenalty,false);
    if (slipPenalty) {
     opts.getScalarValue("Kp",Kp);
     opts.getScalarValue("Kd",Kd);
     opts.getScalarValue("Ki",Ki);
    }
    if (icType == 0) {
      opts.getScalarValue("rhoIC",rhoIC,rhoBound);
      opts.getScalarValue("vxIC",vxIC,uBound);
      opts.getScalarValue("vyIC",vyIC,vBound);
      opts.getScalarValue("vzIC",vzIC,wBound);
      opts.getScalarValue("pIC",pIC,pBound);
    }
  }

  opts.getScalarValue("timeType",timeType,4);
  opts.getScalarValue("dtType",dtType,0);
  if (dtType == 1)
    opts.getScalarValue("CFL",CFL);
  else
    opts.getScalarValue("dt",dt);

  opts.getScalarValue("viscous",viscous,0);
  opts.getScalarValue("motion",motion,0);
  opts.getScalarValue("order",order,3);
  opts.getScalarValue("riemannType",riemannType,0);
  opts.getScalarValue("testCase",test_case,0);
  opts.getScalarValue("iterMax",iterMax);

  if (viscous && equation == NAVIER_STOKES) {
    opts.getScalarValue("Re",Re);
    opts.getScalarValue("Lref",Lref,1.0);
    opts.getScalarValue("muGas",muGas,1.827e-5);
    opts.getScalarValue("prandtl",prandtl,.72);
    opts.getScalarValue("SGas",SGas,120.);
    opts.getScalarValue("TGas",TGas,291.15);

    opts.getScalarValue("MachBound",MachBound,1.);
    opts.getScalarValue("nxBound",nxBound,1.);
    opts.getScalarValue("nyBound",nyBound,0.);
    opts.getScalarValue("nzBound",nzBound,0.);

    /* --- LDG Flux Parameters --- */
    opts.getScalarValue("LDG_penFact",penFact,0.5);
    opts.getScalarValue("LDG_tau",tau,1.0);
  }

  opts.getScalarValue("restart",restart,0);
  if (restart) {
    opts.getScalarValue("restartIter",restartIter);
  }

  opts.getScalarValue("meshType",meshType,1); // CREATE_MESH by default

  if (meshType == CREATE_MESH) {
    opts.getScalarValue("nDims",nDims,2);
    opts.getScalarValue("nx",nx,10);
    opts.getScalarValue("ny",ny,10);
    opts.getScalarValue("nz",nz,10);
    opts.getScalarValue("xmin",xmin,-10.);
    opts.getScalarValue("xmax",xmax,10.);
    opts.getScalarValue("ymin",ymin,-10.);
    opts.getScalarValue("ymax",ymax,10.);
    opts.getScalarValue("zmin",zmin,-10.);
    opts.getScalarValue("zmax",zmax,10.);
    opts.getScalarValue("create_bcTop",create_bcTop,string("periodic"));
    opts.getScalarValue("create_bcBottom",create_bcBottom,string("periodic"));
    opts.getScalarValue("create_bcLeft",create_bcLeft,string("periodic"));
    opts.getScalarValue("create_bcRight",create_bcRight,string("periodic"));
    opts.getScalarValue("create_bcFront",create_bcFront,string("periodic"));
    opts.getScalarValue("create_bcBack",create_bcBack,string("periodic"));
  }
<<<<<<< HEAD
  else {
    // Reading in the mesh in one form or another
    if (mesh_type == READ_MESH) {
      opts.getScalarValue("mesh_file_name",meshFileName);
    }
    else if (mesh_type == OVERSET_MESH) {
      opts.getVectorValue("oversetGrids",oversetGrids);
      nGrids = oversetGrids.size();
    }

=======
  else if (meshType == READ_MESH) {
    opts.getScalarValue("meshFileName",meshFileName);
>>>>>>> a942a4c6
    // Get mesh boundaries, boundary conditions & convert to lowercase
    map<string,string> meshBndTmp;
    opts.getMap("mesh_bound",meshBndTmp);
    for (auto& B:meshBndTmp) {
      string tmp1, tmp2;
      tmp1 = B.first; tmp2 = B.second;
      std::transform(tmp1.begin(), tmp1.end(), tmp1.begin(), ::tolower);
      std::transform(tmp2.begin(), tmp2.end(), tmp2.begin(), ::tolower);
      meshBounds[tmp1] = tmp2;
    }
  }

  opts.getScalarValue("periodicDX",periodicDX,(double)INFINITY);
  opts.getScalarValue("periodicDY",periodicDY,(double)INFINITY);
  opts.getScalarValue("periodicDZ",periodicDZ,(double)INFINITY);
  opts.getScalarValue("periodicTol",periodicTol,1e-6);

  opts.getScalarValue("monitorResFreq",monitorResFreq,10);
  opts.getScalarValue("resType",resType,2);
  opts.getScalarValue("plotFreq",plotFreq,100);
  opts.getScalarValue("plotType",plotType,1);
  opts.getScalarValue("restart_freq",restart_freq,100);
  opts.getScalarValue("dataFileName",dataFileName,string("simData"));

  opts.getScalarValue("spts_type_tri",sptsTypeTri,string("Legendre"));
  opts.getScalarValue("spts_type_quad",sptsTypeQuad,string("Legendre"));
  opts.getScalarValue("vcjhSchemeTri",vcjhSchemeTri,0);
  opts.getScalarValue("vcjhSchemeQuad",vcjhSchemeQuad,0);

  /* --- Shock Capturing --- */
  opts.getScalarValue("shockCapture",scFlag,0);
  if(scFlag == 1)
    opts.getScalarValue("threshold",threshold,1.0);

  /* --- Cleanup ---- */
  opts.closeFile();

  /* --- Additional Processing --- */
  if (restart) {
    initIter = restartIter;
  }else{
    initIter = 0;
  }

  iter = initIter;

  if (viscous) nonDimensionalize();
}


void input::nonDimensionalize(void)
{
  /* --- Calculate Reference / Freestream Non-Dimensionalized Values --- */

  // Normalize the boundary flow direction
  double nMag = sqrt(nxBound*nxBound+nyBound*nyBound+nzBound*nzBound);
  nxBound /= nMag;
  nyBound /= nMag;
  nzBound /= nMag;

  double Tref = TBound;

  // Calculate total velocity & individual components
  double UBound = MachBound * sqrt(gamma*RGas*TBound);
  uBound = UBound * nxBound;
  vBound = UBound * nyBound;
  wBound = UBound * nzBound;

  muBound = muGas * pow(TBound/TGas, 1.5) * ((TGas+SGas) / (TBound+SGas));

  rhoBound = muBound*Re/(UBound*Lref);
  pBound = rhoBound * RGas * TBound;

  double rhoRef = rhoBound;
  double pRef = rhoRef*UBound*UBound;
  double muRef = rhoRef*UBound*Lref;
  //double timeRef = Lref / UBound;
  //double RRef = (RGas*Tref) / (UBound*UBound);

  c_sth = SGas / TGas; // Sutherland's Law parameter
  mu_inf = muGas / muRef;
  rt_inf = TGas * RGas / (UBound*UBound);

  // Set up the dimensionless conditions at free-stream boundaries

  rhoBound = 1.;
  uBound = uBound / UBound;
  vBound = vBound / UBound;
  wBound = wBound / UBound;
  pBound = pBound / pRef;
  TtBound = (TBound/Tref) * (1. + 0.5*(gamma-1.)*MachBound*MachBound);
  PtBound = pBound * pow(1. + 0.5*(gamma-1.)*MachBound*MachBound, gamma/(gamma-1.));

  rhoIC = rhoBound;
  vxIC = uBound;
  vyIC = vBound;
  vzIC = wBound;
  pIC = pBound;
  muIC = muBound;
  TIC = TBound;
}<|MERGE_RESOLUTION|>--- conflicted
+++ resolved
@@ -334,21 +334,16 @@
     opts.getScalarValue("create_bcFront",create_bcFront,string("periodic"));
     opts.getScalarValue("create_bcBack",create_bcBack,string("periodic"));
   }
-<<<<<<< HEAD
   else {
     // Reading in the mesh in one form or another
-    if (mesh_type == READ_MESH) {
+    if (meshType == READ_MESH) {
       opts.getScalarValue("mesh_file_name",meshFileName);
     }
-    else if (mesh_type == OVERSET_MESH) {
+    else if (meshType == OVERSET_MESH) {
       opts.getVectorValue("oversetGrids",oversetGrids);
       nGrids = oversetGrids.size();
     }
 
-=======
-  else if (meshType == READ_MESH) {
-    opts.getScalarValue("meshFileName",meshFileName);
->>>>>>> a942a4c6
     // Get mesh boundaries, boundary conditions & convert to lowercase
     map<string,string> meshBndTmp;
     opts.getMap("mesh_bound",meshBndTmp);
