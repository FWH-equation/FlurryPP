/*!
 * \file solver.cpp
 * \brief Class to store all solution data & apply FR operators
 *
 * \author - Jacob Crabill
 *           Aerospace Computing Laboratory (ACL)
 *           Aero/Astro Department. Stanford University
 *
 * \version 0.0.1
 *
 * Flux Reconstruction in C++ (Flurry++) Code
 * Copyright (C) 2014 Jacob Crabill.
 *
 */

#include "../include/solver.hpp"

#include <sstream>
#include <omp.h>

class intFace;
class boundFace;

#include "../include/input.hpp"
#include "../include/geo.hpp"
#include "../include/intFace.hpp"
#include "../include/boundFace.hpp"

solver::solver()
{
}

void solver::setup(input *params, geo *Geo)
{
  this->params = params;
  this->Geo = Geo;

  params->time = 0.;

  /* Setup the FR elements & faces which will be computed on */
  Geo->setupElesFaces(eles,faces,mpiFaces);

  if (params->restart)
    readRestartFile();
  else
    setupElesFaces();

  /* Setup the FR operators for computation */
  setupOperators();

  /* Additional Setup */

  // Time advancement setup
  switch (params->timeType) {
    case 0:
      nRKSteps = 1;
      RKb = {1};
      break;
    case 4:
      nRKSteps = 4;
      RKa = {.5, .5, 1.};
      RKb = {1./6., 1./3., 1./3., 1./6.};
      break;
    default:
      FatalError("Time-Stepping type not supported.");
  }

#ifndef _NO_MPI
  finishMpiSetup();
#endif
}

void solver::update(void)
{
  // For RK time-stepping, store the starting solution values
  if (nRKSteps>1)
    copyUspts_U0();

  /* Intermediate residuals for Runge-Kutta time integration */

  for (int step=0; step<nRKSteps-1; step++) {

    if (step == 1)
      params->rkTime = params->time;
    else
      params->rkTime = params->time + RKa[step-1]*params->dt;

    moveMesh(step);

    calcResidual(step);

    /* If in first stage, compute CFL-based timestep */
    if (step == 0 && params->dtType == 1) calcDt();

    timeStepA(step);

  }

  /* Final Runge-Kutta time advancement step */

  if (nRKSteps == 1) {
    params->rkTime = params->time;
    /* Calculate CFL-based timestep */
    if (params->dtType == 1) calcDt();
  }
  else {
    params->rkTime = params->time + params->dt;
  }

  moveMesh(nRKSteps-1);

  calcResidual(nRKSteps-1);

  // Reset solution to initial-stage values
  if (nRKSteps>1)
    copyU0_Uspts();

  for (int step=0; step<nRKSteps; step++)
    timeStepB(step);

  params->time += params->dt;
}


void solver::calcResidual(int step)
{
  if(params->scFlag == 1) {
    shockCapture();
  }

  extrapolateU();

#ifndef _NO_MPI
  doCommunication();
#endif

  if (params->viscous || params->motion) {

    calcGradU_spts();

  }

  calcInviscidFlux_spts();

  extrapolateNormalFlux();

  calcInviscidFlux_faces();

#ifndef _NO_MPI
  calcInviscidFlux_mpi();
#endif

  if (params->viscous) {

    correctU();

    extrapolateGradU();

    calcViscousFlux_faces();

#ifndef _NO_MPI
    calcViscousFlux_mpi();
#endif

  }

  calcFluxDivergence(step);

  correctDivFlux(step);
}

void solver::calcDt(void)
{
  double dt = INFINITY;

#pragma omp parallel for reduction(min:dt)
  for (uint i=0; i<eles.size(); i++) {
    dt = min(dt, eles[i].calcDt());
  }

#ifndef _NO_MPI
  double dtTmp = dt;
  MPI_Allreduce(&dtTmp, &dt, 1, MPI_DOUBLE, MPI_MIN, MPI_COMM_WORLD);
#endif

  params->dt = dt;
}


void solver::timeStepA(int step)
{
#pragma omp parallel for
  for (uint i=0; i<eles.size(); i++) {
    eles[i].timeStepA(step,RKa[step]);
  }
}


void solver::timeStepB(int step)
{
#pragma omp parallel for
  for (uint i=0; i<eles.size(); i++) {
    eles[i].timeStepB(step,RKb[step]);
  }
}

void solver::copyUspts_U0(void)
{
#pragma omp parallel for
  for (uint i=0; i<eles.size(); i++) {
    eles[i].copyUspts_U0();
  }
}

void solver::copyU0_Uspts(void)
{
#pragma omp parallel for
  for (uint i=0; i<eles.size(); i++) {
    eles[i].copyU0_Uspts();
  }
}

void solver::extrapolateU(void)
{
#pragma omp parallel for
  for (uint i=0; i<eles.size(); i++) {
    opers[eles[i].eType][eles[i].order].applySptsFpts(eles[i].U_spts,eles[i].U_fpts);
  }
}

void solver::extrapolateUMpts(void)
{
#pragma omp parallel for
  for (uint i=0; i<eles.size(); i++) {
    opers[eles[i].eType][eles[i].order].applySptsMpts(eles[i].U_spts,eles[i].U_mpts);
  }
}

void solver::extrapolateSMpts(void)
{
#pragma omp parallel for
  for (uint i=0; i<eles.size(); i++) {
    opers[eles[i].eType][eles[i].order].applySptsMpts(eles[i].S_spts,eles[i].S_mpts);
  }
}

void solver::extrapolateSFpts(void)
{
#pragma omp parallel for
  for (uint i=0; i<eles.size(); i++) {
    opers[eles[i].eType][eles[i].order].applySptsFpts(eles[i].S_spts,eles[i].S_fpts);
  }
}

void solver::calcInviscidFlux_spts(void)
{
#pragma omp parallel for
  for (uint i=0; i<eles.size(); i++) {
    eles[i].calcInviscidFlux_spts();
  }
}

void solver::doCommunication()
{
#pragma omp parallel for
  for (uint i=0; i<mpiFaces.size(); i++) {
    mpiFaces[i]->communicate();
  }
}

void solver::calcInviscidFlux_faces()
{
#pragma omp parallel for
  for (uint i=0; i<faces.size(); i++) {
    faces[i]->calcInviscidFlux();
  }
}

void solver::calcInviscidFlux_mpi()
{
#pragma omp parallel for
  for (uint i=0; i<mpiFaces.size(); i++) {
    mpiFaces[i]->calcInviscidFlux();
  }
}

void solver::calcViscousFlux_spts(void)
{
#pragma omp parallel for
  for (uint i=0; i<eles.size(); i++) {
    eles[i].calcInviscidFlux_spts();
  }
}

void solver::calcViscousFlux_faces()
{
#pragma omp parallel for
  for (uint i=0; i<faces.size(); i++) {
    faces[i]->calcViscousFlux();
  }
}


void solver::calcViscousFlux_mpi()
{
#pragma omp parallel for
  for (uint i=0; i<mpiFaces.size(); i++) {
    mpiFaces[i]->calcViscousFlux();
  }
}


void solver::calcGradF_spts(void)
{
#pragma omp parallel for
  for (uint i=0; i<eles.size(); i++) {
    opers[eles[i].eType][eles[i].order].applyGradFSpts(eles[i].F_spts,eles[i].dF_spts);
  }
}

void solver::transformGradF_spts(int step)
{
#pragma omp parallel for
  for (uint i=0; i<eles.size(); i++) {
    eles[i].transformGradF_spts(step);
  }
}

void solver::calcFluxDivergence(int step)
{
  if (params->motion) {

    /* Use non-conservation-form chain-rule transformation
     * (See AIAA paper 2013-0998 by Liang, Miyaji and Zhang) */

    calcGradF_spts();

    transformGradF_spts(step);

  }else{

    /* Standard conservative form */
    calcDivF_spts(step);

  }
}

void solver::calcDivF_spts(int step)
{
#pragma omp parallel for
  for (uint i=0; i<eles.size(); i++) {
    opers[eles[i].eType][eles[i].order].applyDivFSpts(eles[i].F_spts,eles[i].divF_spts[step]);
  }
}

void solver::extrapolateNormalFlux(void)
{
  if (params->motion) {
    /* Extrapolate physical normal flux */
#pragma omp parallel for
    for (uint i=0; i<eles.size(); i++) {
      opers[eles[i].eType][eles[i].order].applyExtrapolateFn(eles[i].F_spts,eles[i].norm_fpts,eles[i].disFn_fpts,eles[i].dA_fpts);
    }
  }
  else {
    /* Extrapolate transformed normal flux */
#pragma omp parallel for
    for (uint i=0; i<eles.size(); i++) {
      opers[eles[i].eType][eles[i].order].applyExtrapolateFn(eles[i].F_spts,eles[i].tNorm_fpts,eles[i].disFn_fpts);
    }
  }
}

void solver::correctDivFlux(int step)
{
#pragma omp parallel for
  for (uint i=0; i<eles.size(); i++) {
    eles[i].calcDeltaFn();
    opers[eles[i].eType][eles[i].order].applyCorrectDivF(eles[i].dFn_fpts,eles[i].divF_spts[step]);
  }

}

void solver::calcGradU_spts(void)
{
#pragma omp parallel for
  for (uint i=0; i<eles.size(); i++) {
    opers[eles[i].eType][eles[i].order].applyGradSpts(eles[i].U_spts,eles[i].dU_spts);
  }
}

void solver::correctU()
{

}

void solver::extrapolateGradU()
{

}

void solver::calcEntropyErr_spts(void)
{
#pragma omp parallel for
  for (uint i=0; i<eles.size(); i++) {
    eles[i].calcEntropyErr_spts();
  }
}

void solver::moveMesh(int step)
{
  if (!params->motion) return;

#pragma omp parallel for
  for (uint i=0; i<eles.size(); i++) {
    eles[i].move(step);
  }
}

void solver::setupOperators()
{
  if (params->rank==0) cout << "Solver: Setting up FR operators" << endl;

  // Get all element types & olynomial orders in mesh
  for (auto& e:eles) {
    eTypes.insert(e.eType);
    polyOrders[e.eType].insert(e.order);
  }

  for (auto& e: eTypes) {
    for (auto& p: polyOrders[e]) {
      opers[e][p].setupOperators(e,p,Geo,params);
    }
  }
}

void solver::setupElesFaces(void) {

  if (params->rank==0) cout << "Solver: Setting up elements & faces" << endl;

#pragma omp parallel for
  for (uint i=0; i<eles.size(); i++) {
    eles[i].setup(params,Geo);
  }

  // Finish setting up internal & boundary faces
#pragma omp parallel for
  for (uint i=0; i<faces.size(); i++) {
    faces[i]->setupFace();
  }

  // Finish setting up MPI faces
#pragma omp parallel for
  for (uint i=0; i<mpiFaces.size(); i++) {
    mpiFaces[i]->setupFace();
  }
}

void solver::finishMpiSetup(void)
{
  if (params->rank==0) cout << "Solver: Setting up MPI face communicataions" << endl;
#pragma omp parallel for
  for (uint i=0; i<mpiFaces.size(); i++) {
    mpiFaces[i]->finishRightSetup();
  }
}

void solver::readRestartFile(void) {

  ifstream dataFile;
  dataFile.precision(15);

  // Get the file name & open the file
  char fileNameC[50];
  string fileName = params->dataFileName;
  sprintf(fileNameC,"%s_%.09d.vtu",&fileName[0],params->restartIter);

  dataFile.open(fileNameC);

  if (params->rank==0) cout << "Solver: Restarting from " << fileNameC << endl;

  if (!dataFile.is_open())
    FatalError("Cannont open restart file.");

  // Find the start of the UnstructuredData region
  bool found = false;
  string str;
  while (getline(dataFile,str)) {
    stringstream ss;
    ss.str(str);
    ss >> str;
    if (str.compare("<UnstructuredGrid>")==0) {
      found = true;
      break;
    }
  }

  if (!found)
    FatalError("Cannot fine UnstructuredData tag in restart file.");

  // Read restart data & setup all data arrays
  for (auto& e:eles) {
    e.restart(dataFile,params,Geo);
  }

  dataFile.close();

  // Setup all transformations and other geometry-related arrays
#pragma omp parallel for
  for (uint i=0; i<eles.size(); i++) {
    eles[i].setupAllGeometry();
  }

  // Finish setting up internal faces
#pragma omp parallel for
  for (uint i=0; i<faces.size(); i++) {
    faces[i]->setupFace();
  }
}

void solver::initializeSolution()
{
  if (params->rank==0) cout << "Solver: Initializing Solution" << endl;

#pragma omp parallel for
  for (uint i=0; i<eles.size(); i++) {
    eles[i].setInitialCondition();
  }

  /* If running a moving-mesh case and using CFL-based time-stepping,
   * calc initial dt for grid velocity calculation */
  if (params->motion != 0 && params->dtType == 1) calcDt();
}

solver::~solver()
{
<<<<<<< HEAD
  // Clean up memory allocated with 'new'
  for (uint i=0; i<faces.size(); i++) {
    faces[i]->~face();
  }

  for (uint i=0; i<mpiFaces.size(); i++) {
    mpiFaces[i]->~face();
  }
}

// Method for shock capturing
void solver::shockCapture(void)
{
#pragma omp parallel for
  for (uint i=0; i<eles.size(); i++) {
    eles[i].sensor = opers[eles[i].eType][eles[i].order].shockCaptureInEle(eles[i].U_spts,params->threshold);
  }
=======
//  // Clean up memory allocated with 'new'
//  for (uint i=0; i<faces.size(); i++) {
//    faces[i]->~face();
//  }

//  for (uint i=0; i<mpiFaces.size(); i++) {
//    mpiFaces[i]->~face();
//  }
>>>>>>> 1d5fa9c7
}<|MERGE_RESOLUTION|>--- conflicted
+++ resolved
@@ -532,19 +532,6 @@
   if (params->motion != 0 && params->dtType == 1) calcDt();
 }
 
-solver::~solver()
-{
-<<<<<<< HEAD
-  // Clean up memory allocated with 'new'
-  for (uint i=0; i<faces.size(); i++) {
-    faces[i]->~face();
-  }
-
-  for (uint i=0; i<mpiFaces.size(); i++) {
-    mpiFaces[i]->~face();
-  }
-}
-
 // Method for shock capturing
 void solver::shockCapture(void)
 {
@@ -552,14 +539,4 @@
   for (uint i=0; i<eles.size(); i++) {
     eles[i].sensor = opers[eles[i].eType][eles[i].order].shockCaptureInEle(eles[i].U_spts,params->threshold);
   }
-=======
-//  // Clean up memory allocated with 'new'
-//  for (uint i=0; i<faces.size(); i++) {
-//    faces[i]->~face();
-//  }
-
-//  for (uint i=0; i<mpiFaces.size(); i++) {
-//    mpiFaces[i]->~face();
-//  }
->>>>>>> 1d5fa9c7
 }